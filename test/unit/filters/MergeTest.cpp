--- conflicted
+++ resolved
@@ -35,11 +35,8 @@
 #include <pdal/pdal_test_main.hpp>
 
 #include <pdal/PipelineManager.hpp>
-<<<<<<< HEAD
 #include <pdal/PipelineReaderJSON.hpp>
 #include <pdal/PipelineReaderXML.hpp>
-=======
->>>>>>> fff1ccf8
 
 #include "Support.hpp"
 
@@ -48,12 +45,10 @@
     using namespace pdal;
 
     PipelineManager mgr;
-<<<<<<< HEAD
     PipelineReaderXML specReader(mgr);
     specReader.readPipeline(Support::configuredpath("filters/merge.xml"));
-=======
-    mgr.readPipeline(Support::configuredpath("filters/merge.xml"));
->>>>>>> fff1ccf8
+    // TODO(chambbj): bury PipelineReader inside of PipelineManager
+    // mgr.readPipeline(Support::configuredpath("filters/merge.xml"));
     mgr.execute();
 
     PointViewSet viewSet = mgr.views();
@@ -68,12 +63,10 @@
     using namespace pdal;
 
     PipelineManager mgr;
-<<<<<<< HEAD
     PipelineReaderXML specReader(mgr);
     specReader.readPipeline(Support::configuredpath("filters/merge2.xml"));
-=======
-    mgr.readPipeline(Support::configuredpath("filters/merge2.xml"));
->>>>>>> fff1ccf8
+    // TODO(chambbj): bury PipelineReader inside of PipelineManager
+    // mgr.readPipeline(Support::configuredpath("filters/merge2.xml"));
     mgr.execute();
 
     PointViewSet viewSet = mgr.views();
@@ -88,12 +81,10 @@
     using namespace pdal;
 
     PipelineManager mgr;
-<<<<<<< HEAD
     PipelineReaderXML specReader(mgr);
     specReader.readPipeline(Support::configuredpath("filters/merge3.xml"));
-=======
-    mgr.readPipeline(Support::configuredpath("filters/merge3.xml"));
->>>>>>> fff1ccf8
+    // TODO(chambbj): bury PipelineReader inside of PipelineManager
+    // mgr.readPipeline(Support::configuredpath("filters/merge3.xml"));
 
     std::ostringstream oss;
     std::ostream& o = std::clog;
