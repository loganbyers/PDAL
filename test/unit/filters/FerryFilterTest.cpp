/******************************************************************************
* Copyright (c) 2014, Howard Butler (howard@hobu.co)
*
* All rights reserved.
*
* Redistribution and use in source and binary forms, with or without
* modification, are permitted provided that the following
* conditions are met:
*
*     * Redistributions of source code must retain the above copyright
*       notice, this list of conditions and the following disclaimer.
*     * Redistributions in binary form must reproduce the above copyright
*       notice, this list of conditions and the following disclaimer in
*       the documentation and/or other materials provided
*       with the distribution.
*     * Neither the name of Hobu, Inc. or Flaxen Geo Consulting nor the
*       names of its contributors may be used to endorse or promote
*       products derived from this software without specific prior
*       written permission.
*
* THIS SOFTWARE IS PROVIDED BY THE COPYRIGHT HOLDERS AND CONTRIBUTORS
* "AS IS" AND ANY EXPRESS OR IMPLIED WARRANTIES, INCLUDING, BUT NOT
* LIMITED TO, THE IMPLIED WARRANTIES OF MERCHANTABILITY AND FITNESS
* FOR A PARTICULAR PURPOSE ARE DISCLAIMED. IN NO EVENT SHALL THE
* COPYRIGHT OWNER OR CONTRIBUTORS BE LIABLE FOR ANY DIRECT, INDIRECT,
* INCIDENTAL, SPECIAL, EXEMPLARY, OR CONSEQUENTIAL DAMAGES (INCLUDING,
* BUT NOT LIMITED TO, PROCUREMENT OF SUBSTITUTE GOODS OR SERVICES; LOSS
* OF USE, DATA, OR PROFITS; OR BUSINESS INTERRUPTION) HOWEVER CAUSED
* AND ON ANY THEORY OF LIABILITY, WHETHER IN CONTRACT, STRICT LIABILITY,
* OR TORT (INCLUDING NEGLIGENCE OR OTHERWISE) ARISING IN ANY WAY OUT
* OF THE USE OF THIS SOFTWARE, EVEN IF ADVISED OF THE POSSIBILITY
* OF SUCH DAMAGE.
****************************************************************************/

#include <pdal/pdal_test_main.hpp>

#include <pdal/PointView.hpp>
#include <pdal/StageFactory.hpp>
#include <pdal/PipelineManager.hpp>
<<<<<<< HEAD
#include <pdal/PipelineReaderJSON.hpp>
#include <pdal/PipelineReaderXML.hpp>
=======
#include <FauxReader.hpp>
>>>>>>> fff1ccf8
#include <FerryFilter.hpp>
#include <LasReader.hpp>
#include <StreamCallbackFilter.hpp>
#include "Support.hpp"

using namespace pdal;

TEST(FerryFilterTest, create)
{
    StageFactory f;
    std::unique_ptr<Stage> filter(f.createStage("filters.ferry"));
    EXPECT_TRUE(filter.get());
}

TEST(FerryFilterTest, test_ferry_copy_xml)
{
    PipelineManager mgr;
<<<<<<< HEAD
    PipelineReaderXML specReader(mgr);
    specReader.readPipeline(Support::configuredpath("filters/ferry.xml"));
=======
    mgr.readPipeline(Support::configuredpath("filters/ferry.xml"));
>>>>>>> fff1ccf8

    mgr.execute();
    ConstPointTableRef table(mgr.pointTable());

    PointViewSet viewSet = mgr.views();

    EXPECT_EQ(viewSet.size(), 1u);
    PointViewPtr view = *viewSet.begin();
    EXPECT_EQ(view->size(), 1065u);

    Dimension::Id::Enum state_plane_x = table.layout()->findDim("StatePlaneX");
    Dimension::Id::Enum state_plane_y = table.layout()->findDim("StatePlaneY");

    double lon = view->getFieldAs<double>(Dimension::Id::X, 0);
    double lat = view->getFieldAs<double>(Dimension::Id::Y, 0);

    double x = view->getFieldAs<double>(state_plane_x, 0);
    double y = view->getFieldAs<double>(state_plane_y, 0);

    EXPECT_DOUBLE_EQ(-117.2501328350574, lon);
    EXPECT_DOUBLE_EQ(49.341077824192915, lat);
    EXPECT_DOUBLE_EQ(637012.24, x);
    EXPECT_DOUBLE_EQ(849028.31, y);
}

<<<<<<< HEAD
TEST(FerryFilterTest, test_ferry_copy_json)
{
    PipelineManager mgr;
    PipelineReaderJSON specReader(mgr);
    specReader.readPipeline(Support::configuredpath("filters/ferry.json"));

    mgr.execute();
    ConstPointTableRef table(mgr.pointTable());

    PointViewSet viewSet = mgr.views();

    EXPECT_EQ(viewSet.size(), 1u);
    PointViewPtr view = *viewSet.begin();
    EXPECT_EQ(view->size(), 1065u);

    Dimension::Id::Enum state_plane_x = table.layout()->findDim("StatePlaneX");
    Dimension::Id::Enum state_plane_y = table.layout()->findDim("StatePlaneY");

    double lon = view->getFieldAs<double>(Dimension::Id::X, 0);
    double lat = view->getFieldAs<double>(Dimension::Id::Y, 0);

    double x = view->getFieldAs<double>(state_plane_x, 0);
    double y = view->getFieldAs<double>(state_plane_y, 0);

    EXPECT_DOUBLE_EQ(-117.2501328350574, lon);
    EXPECT_DOUBLE_EQ(49.341077824192915, lat);
    EXPECT_DOUBLE_EQ(637012.24, x);
    EXPECT_DOUBLE_EQ(849028.31, y);
=======
TEST(FerryFilterTest, stream)
{
    FauxReader r;

    Options ro;
    ro.add("mode", "ramp");
    ro.add("bounds", BOX3D(0, 0, 0, 99, 99, 99));
    ro.add("num_points", 100);

    r.setOptions(ro);

    Options fo;
    fo.add("dimensions", "X=FooX,Y=BarY");

    FerryFilter f;
    f.setOptions(fo);
    f.setInput(r);

    StreamCallbackFilter c;
    c.setInput(f);

    FixedPointTable t(10);
    c.prepare(t);

    auto foox = t.layout()->findDim("FooX");
    auto fooy = t.layout()->findDim("BarY");
    auto cb = [foox,fooy](PointRef& point)
    {
        static int i = 0;
        EXPECT_EQ(point.getFieldAs<int>(Dimension::Id::X),
            point.getFieldAs<int>(foox));
        EXPECT_EQ(point.getFieldAs<int>(Dimension::Id::Y),
            point.getFieldAs<int>(fooy));
        EXPECT_EQ(i, point.getFieldAs<int>(foox));
        ++i;
        return true;
    };
    c.setCallback(cb);

    c.execute(t);
>>>>>>> fff1ccf8
}

TEST(FerryFilterTest, test_ferry_invalid)
{
    Options ops1;
    ops1.add("filename", Support::datapath("las/1.2-with-color.las"));
    LasReader reader;
    reader.setOptions(ops1);

    Options op1;

    op1.add("dimensions", "X=X");

    FerryFilter f1;
    f1.setInput(reader);
    f1.setOptions(op1);

    PointTable table;

    // Make sure we can't ferry to ourselves.
    EXPECT_THROW(f1.prepare(table), pdal_error);

    Options op2;

    op2.add("dimension", "X=NewX");
    FerryFilter f2;
    f2.setInput(reader);
    f2.setOptions(op2);

    // Make sure we reject old option name.
    EXPECT_THROW(f2.prepare(table), pdal_error);

    Options op3;

    op3.add("dimensions", "NewX = X");
    FerryFilter f3;
    f3.setInput(reader);
    f3.setOptions(op3);

    // Make sure we reject bad source dimension.
    EXPECT_THROW(f3.prepare(table), pdal_error);

    Options op4;

    op4.add("dimensions", "X = Y, X = NewZ = NewQ");
    FerryFilter f4;
    f4.setInput(reader);
    f4.setOptions(op4);

    // Make sure we reject bad option format.
    EXPECT_THROW(f4.prepare(table), pdal_error);
}<|MERGE_RESOLUTION|>--- conflicted
+++ resolved
@@ -37,12 +37,9 @@
 #include <pdal/PointView.hpp>
 #include <pdal/StageFactory.hpp>
 #include <pdal/PipelineManager.hpp>
-<<<<<<< HEAD
 #include <pdal/PipelineReaderJSON.hpp>
 #include <pdal/PipelineReaderXML.hpp>
-=======
 #include <FauxReader.hpp>
->>>>>>> fff1ccf8
 #include <FerryFilter.hpp>
 #include <LasReader.hpp>
 #include <StreamCallbackFilter.hpp>
@@ -60,12 +57,10 @@
 TEST(FerryFilterTest, test_ferry_copy_xml)
 {
     PipelineManager mgr;
-<<<<<<< HEAD
     PipelineReaderXML specReader(mgr);
     specReader.readPipeline(Support::configuredpath("filters/ferry.xml"));
-=======
-    mgr.readPipeline(Support::configuredpath("filters/ferry.xml"));
->>>>>>> fff1ccf8
+    // TODO(chambbj): bury PipelineReader inside of PipelineManager
+    // mgr.readPipeline(Support::configuredpath("filters/ferry.xml"));
 
     mgr.execute();
     ConstPointTableRef table(mgr.pointTable());
@@ -91,7 +86,6 @@
     EXPECT_DOUBLE_EQ(849028.31, y);
 }
 
-<<<<<<< HEAD
 TEST(FerryFilterTest, test_ferry_copy_json)
 {
     PipelineManager mgr;
@@ -120,7 +114,8 @@
     EXPECT_DOUBLE_EQ(49.341077824192915, lat);
     EXPECT_DOUBLE_EQ(637012.24, x);
     EXPECT_DOUBLE_EQ(849028.31, y);
-=======
+}
+
 TEST(FerryFilterTest, stream)
 {
     FauxReader r;
@@ -161,7 +156,6 @@
     c.setCallback(cb);
 
     c.execute(t);
->>>>>>> fff1ccf8
 }
 
 TEST(FerryFilterTest, test_ferry_invalid)
