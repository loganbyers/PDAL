/******************************************************************************
* Copyright (c) 2014, Howard Butler (howard@hobu.co)
*
* All rights reserved.
*
* Redistribution and use in source and binary forms, with or without
* modification, are permitted provided that the following
* conditions are met:
*
*     * Redistributions of source code must retain the above copyright
*       notice, this list of conditions and the following disclaimer.
*     * Redistributions in binary form must reproduce the above copyright
*       notice, this list of conditions and the following disclaimer in
*       the documentation and/or other materials provided
*       with the distribution.
*     * Neither the name of Hobu, Inc. or Flaxen Geo Consulting nor the
*       names of its contributors may be used to endorse or promote
*       products derived from this software without specific prior
*       written permission.
*
* THIS SOFTWARE IS PROVIDED BY THE COPYRIGHT HOLDERS AND CONTRIBUTORS
* "AS IS" AND ANY EXPRESS OR IMPLIED WARRANTIES, INCLUDING, BUT NOT
* LIMITED TO, THE IMPLIED WARRANTIES OF MERCHANTABILITY AND FITNESS
* FOR A PARTICULAR PURPOSE ARE DISCLAIMED. IN NO EVENT SHALL THE
* COPYRIGHT OWNER OR CONTRIBUTORS BE LIABLE FOR ANY DIRECT, INDIRECT,
* INCIDENTAL, SPECIAL, EXEMPLARY, OR CONSEQUENTIAL DAMAGES (INCLUDING,
* BUT NOT LIMITED TO, PROCUREMENT OF SUBSTITUTE GOODS OR SERVICES; LOSS
* OF USE, DATA, OR PROFITS; OR BUSINESS INTERRUPTION) HOWEVER CAUSED
* AND ON ANY THEORY OF LIABILITY, WHETHER IN CONTRACT, STRICT LIABILITY,
* OR TORT (INCLUDING NEGLIGENCE OR OTHERWISE) ARISING IN ANY WAY OUT
* OF THE USE OF THIS SOFTWARE, EVEN IF ADVISED OF THE POSSIBILITY
* OF SUCH DAMAGE.
****************************************************************************/

#include "UnitTest.hpp"

#include <sstream>
#include <iostream>
#include <string>

#include "Support.hpp"
#include <pdal/Options.hpp>
#include <pdal/Bounds.hpp>
#include <pdal/PointBuffer.hpp>
#include LasReader.hpp>
#include <pdal/PDALUtils.hpp>
#include <pdal/Compression.hpp>

struct SQLiteTestStream {
    SQLiteTestStream() : buf(), idx(0) {}

    void putBytes(const unsigned char* b, size_t len) {
        while(len --) {
            buf.push_back(*b++);
        }
    }

    void putByte(const unsigned char b) {
        buf.push_back(b);
    }

    unsigned char getByte() {
        return buf[idx++];
    }

    void getBytes(unsigned char *b, int len) {
        for (int i = 0 ; i < len ; i ++) {
            b[i] = getByte();
        }
    }

    std::vector<unsigned char> buf;
    size_t idx;
};

std::vector<char> getBytes(pdal::PointBuffer buffer, pdal::PointContextRef ctx)
{
    std::vector<char> bytes;
    bytes.resize(ctx.pointSize() * buffer.size());

    pdal::Charbuf buf(bytes);
    std::ostream strm(&buf);
    buffer.getBytes(strm, 0, buffer.size());

    return bytes;
}


BOOST_AUTO_TEST_SUITE(CompressionTest)



BOOST_AUTO_TEST_CASE(test_compress_file)
{
    using namespace pdal;

    const std::string file(Support::datapath("las/1.2-with-color.las"));

    const pdal::Option opt_filename("filename", file);
    pdal::Options opts;
    opts.add(opt_filename);

    pdal::LasReader reader;
    reader.setOptions(opts);

    PointContext ctx;
    reader.prepare(ctx);
    PointBufferSet buffers = reader.execute(ctx);
    PointBufferPtr buffer = *buffers.begin();

    BOOST_CHECK_EQUAL(ctx.pointSize(), 52);
    SQLiteTestStream s;
    compression::Compress<SQLiteTestStream>(ctx, *buffer, s, compression::CompressionType::Lazperf, 0, 0);



    BOOST_CHECK_EQUAL(getBytes(*buffer, ctx).size(), 55380);
    BOOST_CHECK_EQUAL(s.buf.size(), 30945);

    SQLiteTestStream s2;
    s2.buf = s.buf;
    PointBufferPtr b = compression::Decompress<SQLiteTestStream>(ctx, s2, 11, compression::CompressionType::Lazperf);

    BOOST_CHECK_EQUAL(b->size(), 11);
    BOOST_CHECK_EQUAL(getBytes(*b, ctx).size(), 52 * 11);

    boost::uint16_t r = b->getFieldAs<boost::uint16_t>(Dimension::Id::Red, 10);
    BOOST_CHECK_EQUAL(r, 64u);
    boost::int32_t x = b->getFieldAs<boost::int32_t>(Dimension::Id::X, 10);
    BOOST_CHECK_EQUAL(x, 636038);
    double xd = b->getFieldAs<double>(Dimension::Id::X, 10);
    BOOST_CHECK_CLOSE(xd, 636037.53, 0.001);
    boost::int32_t y = b->getFieldAs<boost::int32_t>(Dimension::Id::Y, 10);
    BOOST_CHECK_EQUAL(y, 849338);
}

<<<<<<< HEAD

BOOST_AUTO_TEST_CASE(test_compress_copied_buffer)
{
    using namespace pdal;


    const std::string file(Support::datapath("las/1.2-with-color.las"));
    const pdal::Option opt_filename("filename", file);
    pdal::Options opts;
    opts.add(opt_filename);
    pdal::LasReader reader;
    reader.setOptions(opts);
    PointContext fctx;
    reader.prepare(fctx);
    PointBufferSet buffers = reader.execute(fctx);
    PointBufferPtr buffer = *buffers.begin();

    PointContext ctx;
    ctx.registerDim(Dimension::Id::X);
    ctx.registerDim(Dimension::Id::Y);
    ctx.registerDim(Dimension::Id::Z);
    PointBuffer new_buffer(ctx);
=======
>>>>>>> ede2fe6e
//
// BOOST_AUTO_TEST_CASE(test_compress_copied_buffer)
// {
//     using namespace pdal;
//
//
//     const std::string file(Support::datapath("las/1.2-with-color.las"));
//     const pdal::Option opt_filename("filename", file);
//     pdal::Options opts;
//     opts.add(opt_filename);
//     pdal::drivers::las::Reader reader;
//     reader.setOptions(opts);
//     PointContext fctx;
//     reader.prepare(fctx);
//     PointBufferSet buffers = reader.execute(fctx);
//     PointBufferPtr buffer = *buffers.begin();
//
//     PointContext ctx;
//     ctx.registerDim(Dimension::Id::X);
//     ctx.registerDim(Dimension::Id::Y);
//     ctx.registerDim(Dimension::Id::Z);
//     PointBuffer new_buffer(ctx);
// //
//     for (PointId i = 0; i < buffer->size(); ++i)
//     {
//         new_buffer.setField(Dimension::Id::X, i, buffer->getFieldAs<double>(Dimension::Id::X, i));
//         new_buffer.setField(Dimension::Id::Y, i, buffer->getFieldAs<double>(Dimension::Id::Y, i));
//         new_buffer.setField(Dimension::Id::Z, i, buffer->getFieldAs<double>(Dimension::Id::Z, i));
//     }
//     SQLiteTestStream s;
//     compression::Compress<SQLiteTestStream>(ctx, new_buffer, s, compression::CompressionType::Lazperf, 0, 0);
//     SQLiteTestStream s2;
//     s2.buf = s.buf;
//     PointBufferPtr b = compression::Decompress<SQLiteTestStream>(ctx, s2, 11, compression::CompressionType::Lazperf);
//
//     boost::int32_t y = b->getFieldAs<boost::int32_t>(Dimension::Id::Y, 10);
//     BOOST_CHECK_EQUAL(y, 849338);
//     boost::int32_t x = b->getFieldAs<boost::int32_t>(Dimension::Id::X, 10);
//     BOOST_CHECK_EQUAL(x, 636038);
//     double xd = b->getFieldAs<double>(Dimension::Id::X, 10);
//     BOOST_CHECK_CLOSE(xd, 636037.53, 0.001);
//
// }
//
//
//
// BOOST_AUTO_TEST_CASE(test_compress_simple_buffer)
// {
//     using namespace pdal;
//
//     PointContext ctx;
//     ctx.registerDim(Dimension::Id::X);
//     ctx.registerDim(Dimension::Id::Y);
//     ctx.registerDim(Dimension::Id::Z);
//     ctx.registerDim(Dimension::Id::GpsTime);
//     ctx.registerDim(Dimension::Id::Intensity);
//     ctx.registerDim(Dimension::Id::PointSourceId);
//     ctx.registerDim(Dimension::Id::ScanAngleRank);
//     ctx.registerDim(Dimension::Id::Red);
//     ctx.registerDim(Dimension::Id::Green);
//     ctx.registerDim(Dimension::Id::Blue);
//     ctx.registerDim(Dimension::Id::ReturnNumber);
//     ctx.registerDim(Dimension::Id::NumberOfReturns);
//     ctx.registerDim(Dimension::Id::ScanDirectionFlag);
//     ctx.registerDim(Dimension::Id::EdgeOfFlightLine);
//     ctx.registerDim(Dimension::Id::Classification);
//     ctx.registerDim(Dimension::Id::UserData);
//     PointBuffer buffer(ctx);
//     for (PointId i = 0; i < 100; ++i)
//     {
//         buffer.setField(Dimension::Id::X, i, i);
//         buffer.setField(Dimension::Id::Y, i, i+100);
//         buffer.setField(Dimension::Id::Z, i, i+1000);
//         buffer.setField(Dimension::Id::GpsTime, i, i+10000);
//         buffer.setField(Dimension::Id::Intensity, i, 600);
//         buffer.setField(Dimension::Id::PointSourceId, i, 60);
//         buffer.setField(Dimension::Id::ScanAngleRank, i, 1003.23);
//         buffer.setField(Dimension::Id::Red, i, 26);
//         buffer.setField(Dimension::Id::Green, i, 42);
//         buffer.setField(Dimension::Id::Blue, i, 255);
//         buffer.setField(Dimension::Id::ReturnNumber, i, 2);
//         buffer.setField(Dimension::Id::NumberOfReturns, i, 2);
//         buffer.setField(Dimension::Id::ScanDirectionFlag, i, 1);
//         buffer.setField(Dimension::Id::EdgeOfFlightLine, i, 1);
//         buffer.setField(Dimension::Id::Classification, i, 2);
//         buffer.setField(Dimension::Id::UserData, i, 25);
//     }
//
//     SQLiteTestStream s;
//     compression::Compress<SQLiteTestStream>(ctx, buffer, s, compression::CompressionType::Lazperf, 0, 0);
//     SQLiteTestStream s2;
//     s2.buf = s.buf;
//     PointBufferPtr b = compression::Decompress<SQLiteTestStream>(ctx, s2, 11, compression::CompressionType::Lazperf);
// //     std::cout << *b << std::endl;
//     boost::uint16_t r = b->getFieldAs<boost::uint16_t>(Dimension::Id::Red, 10);
//     BOOST_CHECK_EQUAL(r, 26u);
// }
BOOST_AUTO_TEST_SUITE_END()
<|MERGE_RESOLUTION|>--- conflicted
+++ resolved
@@ -42,7 +42,7 @@
 #include <pdal/Options.hpp>
 #include <pdal/Bounds.hpp>
 #include <pdal/PointBuffer.hpp>
-#include LasReader.hpp>
+#include <LasReader.hpp>
 #include <pdal/PDALUtils.hpp>
 #include <pdal/Compression.hpp>
 
@@ -134,31 +134,6 @@
     BOOST_CHECK_EQUAL(y, 849338);
 }
 
-<<<<<<< HEAD
-
-BOOST_AUTO_TEST_CASE(test_compress_copied_buffer)
-{
-    using namespace pdal;
-
-
-    const std::string file(Support::datapath("las/1.2-with-color.las"));
-    const pdal::Option opt_filename("filename", file);
-    pdal::Options opts;
-    opts.add(opt_filename);
-    pdal::LasReader reader;
-    reader.setOptions(opts);
-    PointContext fctx;
-    reader.prepare(fctx);
-    PointBufferSet buffers = reader.execute(fctx);
-    PointBufferPtr buffer = *buffers.begin();
-
-    PointContext ctx;
-    ctx.registerDim(Dimension::Id::X);
-    ctx.registerDim(Dimension::Id::Y);
-    ctx.registerDim(Dimension::Id::Z);
-    PointBuffer new_buffer(ctx);
-=======
->>>>>>> ede2fe6e
 //
 // BOOST_AUTO_TEST_CASE(test_compress_copied_buffer)
 // {
