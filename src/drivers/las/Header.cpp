--- conflicted
+++ resolved
@@ -118,17 +118,9 @@
     m_offsets[2] = z;
 }
 
-<<<<<<< HEAD
-=======
-double LasHeader::GetMaxX() const
-{
-    return m_bounds.maxx;
-}
->>>>>>> 6b5d9eee
 
 uint16_t LasHeader::basePointLen(uint8_t type)
 {
-<<<<<<< HEAD
     switch (type)
     {
     case 0:
@@ -143,19 +135,9 @@
     return 0;
 }
 
-=======
-    return m_bounds.minx;
-}
-
-double LasHeader::GetMaxY() const
-{
-    return m_bounds.maxy;
-}
->>>>>>> 6b5d9eee
 
 boost::property_tree::ptree LasHeader::pTree() const
 {
-<<<<<<< HEAD
     using boost::property_tree::ptree;
     ptree pt;
 
@@ -167,20 +149,6 @@
     std::ostringstream version;
     version << 1 << "." << static_cast<int>(m_versionMinor);
     pt.put("version", version.str());
-=======
-    return m_bounds.miny;
-}
-
-double LasHeader::GetMaxZ() const
-{
-    return m_bounds.maxz;
-}
-
-double LasHeader::GetMinZ() const
-{
-    return m_bounds.minz;
-}
->>>>>>> 6b5d9eee
 
     pt.put("filesourceid", m_sourceId);
 
@@ -236,8 +204,6 @@
         return false;
     if (m_createYear < 1970 || m_createYear > 2100)
        return false;
-    if (!m_bounds.valid())
-        return false;
     return true;
 }
 
@@ -313,7 +279,7 @@
     double maxY, minY;
     double maxZ, minZ;
     in >> maxX >> minX >> maxY >> minY >> maxZ >> minZ;
-    h.m_bounds.set(minX, minY, minZ, maxX, maxY, maxZ);
+    h.m_bounds = BOX3D(minX, minY, minZ, maxX, maxY, maxZ);
 
     if (h.versionAtLeast(1, 3))
     {
