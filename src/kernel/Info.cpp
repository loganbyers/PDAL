--- conflicted
+++ resolved
@@ -352,17 +352,9 @@
 
 void Info::dumpSDO_PCMetadata(PointContext ctx, const Stage& stage) const
 {
-<<<<<<< HEAD
-    boost::property_tree::ptree metadata = stage.serializePipeline();
-    std::string xml;
-//ABELL - Fix this.
-//    std::string xml = pdal::Schema::to_xml(*ctx.schema(), &metadata);  
     std::ostream& ostr = std::cout;
-=======
-    std::string xml = pdal::Schema::to_xml(*ctx.schema(), stage.getMetadata());
-    std::ostream& ostr = m_outputStream ? *m_outputStream : std::cout;
->>>>>>> e3387c1e
-    ostr << xml;
+    // std::string xml = pdal::Schema::to_xml(*ctx.schema(), stage.getMetadata());
+    // ostr << xml;
 }
 
 
