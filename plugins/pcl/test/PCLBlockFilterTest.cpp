/******************************************************************************
* Copyright (c) 2013, Bradley J Chambers (brad.chambers@gmail.com)
*
* All rights reserved.
*
* Redistribution and use in source and binary forms, with or without
* modification, are permitted provided that the following
* conditions are met:
*
*     * Redistributions of source code must retain the above copyright
*       notice, this list of conditions and the following disclaimer.
*     * Redistributions in binary form must reproduce the above copyright
*       notice, this list of conditions and the following disclaimer in
*       the documentation and/or other materials provided
*       with the distribution.
*     * Neither the name of Hobu, Inc. or Flaxen Geo Consulting nor the
*       names of its contributors may be used to endorse or promote
*       products derived from this software without specific prior
*       written permission.
*
* THIS SOFTWARE IS PROVIDED BY THE COPYRIGHT HOLDERS AND CONTRIBUTORS
* "AS IS" AND ANY EXPRESS OR IMPLIED WARRANTIES, INCLUDING, BUT NOT
* LIMITED TO, THE IMPLIED WARRANTIES OF MERCHANTABILITY AND FITNESS
* FOR A PARTICULAR PURPOSE ARE DISCLAIMED. IN NO EVENT SHALL THE
* COPYRIGHT OWNER OR CONTRIBUTORS BE LIABLE FOR ANY DIRECT, INDIRECT,
* INCIDENTAL, SPECIAL, EXEMPLARY, OR CONSEQUENTIAL DAMAGES (INCLUDING,
* BUT NOT LIMITED TO, PROCUREMENT OF SUBSTITUTE GOODS OR SERVICES; LOSS
* OF USE, DATA, OR PROFITS; OR BUSINESS INTERRUPTION) HOWEVER CAUSED
* AND ON ANY THEORY OF LIABILITY, WHETHER IN CONTRACT, STRICT LIABILITY,
* OR TORT (INCLUDING NEGLIGENCE OR OTHERWISE) ARISING IN ANY WAY OUT
* OF THE USE OF THIS SOFTWARE, EVEN IF ADVISED OF THE POSSIBILITY
* OF SUCH DAMAGE.
****************************************************************************/

#include <pdal/pdal_test_main.hpp>

#include <pdal/PipelineManager.hpp>
<<<<<<< HEAD
#include <pdal/PipelineReaderJSON.hpp>
#include <pdal/PipelineReaderXML.hpp>
=======
>>>>>>> fff1ccf8
#include <pdal/PluginManager.hpp>
#include <pdal/StageFactory.hpp>

#include "Support.hpp"

#undef RUN_SLOW_TESTS

using namespace pdal;

TEST(PCLBlockFilterTest, PCLBlockFilterTest_example_passthrough_xml)
{
    StageFactory f;
    std::unique_ptr<Stage> filter(f.createStage("filters.pclblock"));
    EXPECT_TRUE(filter.get());

    PipelineManager pipeline;
<<<<<<< HEAD
    PipelineReaderXML pipelineReader(pipeline);
    pipelineReader.readPipeline(
        Support::configuredpath("filters/pcl/passthrough.xml"));
=======
    pipeline.readPipeline(Support::datapath("filters/pcl/passthrough.xml"));
>>>>>>> fff1ccf8
    pipeline.execute();

    PointViewSet viewSet = pipeline.views();
    EXPECT_EQ(viewSet.size(), 1u);
    PointViewPtr view = *viewSet.begin();
    EXPECT_EQ(view->size(), 795u);
}

TEST(PCLBlockFilterTest, PCLBlockFilterTest_example_passthrough_json)
{
    StageFactory f;
    std::unique_ptr<Stage> filter(f.createStage("filters.pclblock"));
    EXPECT_TRUE(filter.get());

    PipelineManager pipeline;
    PipelineReaderJSON pipelineReader(pipeline);
    pipelineReader.readPipeline(
        Support::configuredpath("filters/pcl/passthrough.json"));
    pipeline.execute();

    PointViewSet viewSet = pipeline.views();
    EXPECT_EQ(viewSet.size(), 1u);
    PointViewPtr view = *viewSet.begin();
    EXPECT_EQ(view->size(), 795u);
}

static void test_filter(const std::string& jsonFile,
                        size_t expectedPointCount,
                        bool useThin=false)
{
    StageFactory f;
    Options options;

    const std::string& autzenThick = "autzen/autzen-point-format-3.las";
    const std::string& autzenThin = "autzen/autzen-thin.las";
    const std::string& autzen = useThin ? autzenThin : autzenThick;

    Option filename("filename", Support::datapath(autzen));
    Option debug("debug", true, "");
    Option verbose("verbose", 9, "");

    options.add(filename);
    options.add(debug);
    options.add(verbose);

    std::unique_ptr<Stage> reader(f.createStage("readers.las"));
    EXPECT_TRUE(reader.get());
    reader->setOptions(options);

    Option fname("filename", Support::datapath(jsonFile));
    Options filter_options;
    filter_options.add(fname);

    std::shared_ptr<Stage> pcl_block(f.createStage("filters.pclblock"));
    EXPECT_TRUE(pcl_block.get());
    pcl_block->setOptions(filter_options);
    pcl_block->setInput(*reader);

    PointTable table;
    pcl_block->prepare(table);
    PointViewSet viewSet = pcl_block->execute(table);

    EXPECT_EQ(viewSet.size(), 1u);
    PointViewPtr view = *viewSet.begin();
    EXPECT_EQ(view->size(), expectedPointCount);
}


TEST(PCLBlockFilterTest, PCLBlockFilterTest_example_PassThrough_1)
{
    test_filter("filters/pcl/example_PassThrough_1.json", 81);
}


TEST(PCLBlockFilterTest, PCLBlockFilterTest_example_PassThrough_2)
{
    test_filter("filters/pcl/example_PassThrough_2.json", 50);
}

TEST(PCLBlockFilterTest, PCLBlockFilterTest_example_PMF_1)
{
    test_filter("filters/pcl/example_PMF_1.json", 93);
}


TEST(PCLBlockFilterTest, PCLBlockFilterTest_example_PMF_2)
{
    test_filter("filters/pcl/example_PMF_2.json", 94);
}

//
// For the filter tests, we attempt to verify that each parameter "works" (as
// defined by affecting at least one point, using a setting other than the
// default).
//

TEST(PCLBlockFilterTest, PCLBlockFilterTest_filter_APMF)
{
    // BUG: tests still to be developed (seems to either hang or crash inside
    // Eigen)

    //test_filter("filters/pcl/filter_APMF_1.json", 106, false);
}

/*
TEST(PCLBlockFilterTest, PCLBlockFilterTest_filter_ConditionalRemoval)
{
    // NormalEstimation: KSearch 0, RadiusSearch 50
    // ConditionalRemoval: (0.0, 0.087156)
    test_filter("filters/pcl/filter_ConditionalRemoval_1.json", 158, true);

    // NormalEstimation: KSearch 0, RadiusSearch 50
    // ConditionalRemoval: (0.01, 0.10)
    test_filter("filters/pcl/filter_ConditionalRemoval_2.json", 160, true);
}
*/

TEST(PCLBlockFilterTest, PCLBlockFilterTest_filter_GridMinimum)
{
    test_filter("filters/pcl/filter_GridMinimum.json", 19);
}

/*
TEST(PCLBlockFilterTest, PCLBlockFilterTest_filter_NormalEstimation)
{
    // NormalEstimation: KSearch default (0), RadiusSearch 50
    test_filter("filters/pcl/filter_NormalEstimation_1.json", 158, true);

    // NormalEstimation: KSearch default (0), RadiusSearch 51
    test_filter("filters/pcl/filter_NormalEstimation_2.json", 162, true);

    // BUG: need to test KSearch values
}
*/

TEST(PCLBlockFilterTest, PCLBlockFilterTest_filter_PassThrough)
{
    // test FilterLimits for Z
    test_filter("filters/pcl/filter_PassThrough_1.json", 81);

    // test FilterLimits for X
    test_filter("filters/pcl/filter_PassThrough_2.json", 33);
}

TEST(PCLBlockFilterTest, PCLBlockFilterTest_filter_PMF)
{
    // explicitly with all defaults
    // (with the default autzen file, this isn't a meaningful test: it will just
    // verify the filter is minimally functioning)
    test_filter("filters/pcl/filter_PMF_1.json", 106, false);

#if RUN_SLOW_TESTS
    // explicitly with all defaults
    test_filter("filters/pcl/filter_PMF_1.json", 9223, true);

    // with CellSize=3
    test_filter("filters/pcl/filter_PMF_2.json", 8298, true);

    // with WindowSize=50
    test_filter("filters/pcl/filter_PMF_3.json", 7970, true);

    // with Slope=0.25
    test_filter("filters/pcl/filter_PMF_4.json", 9206, true);

    // with MaxDistance=5
    test_filter("filters/pcl/filter_PMF_5.json", 9373, true);

    // with InitialDistance=0.25
    test_filter("filters/pcl/filter_PMF_6.json", 9229, true);

    // with Base=3
    test_filter("filters/pcl/filter_PMF_7.json", 8298, true);

    // with Exponential=false
    test_filter("filters/pcl/filter_PMF_8.json", 9138, true);

    // with Negative=true
    test_filter("filters/pcl/filter_PMF_9.json", 1430, true);
#endif
}

TEST(PCLBlockFilterTest, PCLBlockFilterTest_filter_RadiusOutlierRemoval)
{
    // test MinNeighbors=1 and RadiusSearch=200
    test_filter("filters/pcl/filter_RadiusOutlierRemoval_1.json", 60);

    // test MinNeighbors=2 and RadiusSearch=100
    test_filter("filters/pcl/filter_RadiusOutlierRemoval_2.json", 3);
}

TEST(PCLBlockFilterTest, PCLBlockFilterTest_filter_StatisticalOutlierRemoval)
{
    // test StdDev=2, MeanK=1.5
    test_filter("filters/pcl/filter_StatisticalOutlierRemoval_1.json", 96);

    // test StdDev=5, MeanK=0(default)
    test_filter("filters/pcl/filter_StatisticalOutlierRemoval_2.json", 63);
}

TEST(PCLBlockFilterTest, PCLBlockFilterTest_filter_VoxelGrid)
{
    // test LeafSize
    test_filter("filters/pcl/filter_VoxelGrid.json", 81);
}<|MERGE_RESOLUTION|>--- conflicted
+++ resolved
@@ -35,11 +35,8 @@
 #include <pdal/pdal_test_main.hpp>
 
 #include <pdal/PipelineManager.hpp>
-<<<<<<< HEAD
 #include <pdal/PipelineReaderJSON.hpp>
 #include <pdal/PipelineReaderXML.hpp>
-=======
->>>>>>> fff1ccf8
 #include <pdal/PluginManager.hpp>
 #include <pdal/StageFactory.hpp>
 
@@ -56,13 +53,12 @@
     EXPECT_TRUE(filter.get());
 
     PipelineManager pipeline;
-<<<<<<< HEAD
     PipelineReaderXML pipelineReader(pipeline);
     pipelineReader.readPipeline(
         Support::configuredpath("filters/pcl/passthrough.xml"));
-=======
-    pipeline.readPipeline(Support::datapath("filters/pcl/passthrough.xml"));
->>>>>>> fff1ccf8
+    // TODO(chambbj): it has been suggested that we bury the PipelineReader
+    // inside of PipelineManager
+    // pipeline.readPipeline(Support::datapath("filters/pcl/passthrough.xml"));
     pipeline.execute();
 
     PointViewSet viewSet = pipeline.views();
