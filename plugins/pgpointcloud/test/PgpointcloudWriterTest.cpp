/******************************************************************************
* Copyright (c) 2014, Pete Gadomski (pete.gadomski@gmail.com)
*
* All rights reserved.
*
* Redistribution and use in source and binary forms, with or without
* modification, are permitted provided that the following
* conditions are met:
*
*     * Redistributions of source code must retain the above copyright
*       notice, this list of conditions and the following disclaimer.
*     * Redistributions in binary form must reproduce the above copyright
*       notice, this list of conditions and the following disclaimer in
*       the documentation and/or other materials provided
*       with the distribution.
*     * Neither the name of Hobu, Inc. or Flaxen Geo Consulting nor the
*       names of its contributors may be used to endorse or promote
*       products derived from this software without specific prior
*       written permission.
*
* THIS SOFTWARE IS PROVIDED BY THE COPYRIGHT HOLDERS AND CONTRIBUTORS
* "AS IS" AND ANY EXPRESS OR IMPLIED WARRANTIES, INCLUDING, BUT NOT
* LIMITED TO, THE IMPLIED WARRANTIES OF MERCHANTABILITY AND FITNESS
* FOR A PARTICULAR PURPOSE ARE DISCLAIMED. IN NO EVENT SHALL THE
* COPYRIGHT OWNER OR CONTRIBUTORS BE LIABLE FOR ANY DIRECT, INDIRECT,
* INCIDENTAL, SPECIAL, EXEMPLARY, OR CONSEQUENTIAL DAMAGES (INCLUDING,
* BUT NOT LIMITED TO, PROCUREMENT OF SUBSTITUTE GOODS OR SERVICES; LOSS
* OF USE, DATA, OR PROFITS; OR BUSINESS INTERRUPTION) HOWEVER CAUSED
* AND ON ANY THEORY OF LIABILITY, WHETHER IN CONTRACT, STRICT LIABILITY,
* OR TORT (INCLUDING NEGLIGENCE OR OTHERWISE) ARISING IN ANY WAY OUT
* OF THE USE OF THIS SOFTWARE, EVEN IF ADVISED OF THE POSSIBILITY
* OF SUCH DAMAGE.
****************************************************************************/

#include "UnitTest.hpp"

#include <pdal/Writer.hpp>
#include <pdal/StageFactory.hpp>

#include "Support.hpp"
#include "Pgtest-Support.hpp"
#include "../io/PgCommon.hpp"


using namespace pdal;

Options getWriterOptions()
{
    Options options;

    options.add(pdal::Option("connection", drivers::pgpointcloud::testDbTempConn));
    options.add(Option("table", "pdal_test_table"));
    options.add(Option("srid", "4326"));
    options.add(Option("capacity", "10000"));
    // options.add(Option("debug", true));
    // options.add(Option("verbose", 7));

    return options;
}

struct PgpointcloudWriterTestFixture
{
    PgpointcloudWriterTestFixture()
        : m_masterConnection(
                pdal::drivers::pgpointcloud::pg_connect(
                    pdal::drivers::pgpointcloud::testDbConn))
        , m_testConnection(NULL)
    {
        // Silence those pesky notices
        executeOnMasterDb("SET client_min_messages TO WARNING");

        dropTestDb();

        std::stringstream createDbSql;
        createDbSql << "CREATE DATABASE " <<
            pdal::drivers::pgpointcloud::testDbTempname << " TEMPLATE template0";
        executeOnMasterDb(createDbSql.str());
        m_testConnection = pdal::drivers::pgpointcloud::pg_connect(
                pdal::drivers::pgpointcloud::testDbTempConn);

        executeOnTestDb("CREATE EXTENSION pointcloud");
    }

    void executeOnTestDb(const std::string& sql)
    {
        pdal::drivers::pgpointcloud::pg_execute(m_testConnection, sql);
    }

    ~PgpointcloudWriterTestFixture()
    {
        if (m_testConnection)
        {
            PQfinish(m_testConnection);
        }
        dropTestDb();
        if (m_masterConnection)
        {
            PQfinish(m_masterConnection);
        }
    }

private:

    void executeOnMasterDb(const std::string& sql)
    {
        pdal::drivers::pgpointcloud::pg_execute(m_masterConnection, sql);
    }

    void execute(PGconn* connection, const std::string& sql)
    {
        if (connection)
        {
            pdal::drivers::pgpointcloud::pg_execute(connection, sql);
        }
        else
        {
            throw std::runtime_error("Not connected to database for testing");
        }
    }

    void dropTestDb()
    {
        std::stringstream dropDbSql;
        dropDbSql << "DROP DATABASE IF EXISTS " << pdal::drivers::pgpointcloud::testDbTempname;
        executeOnMasterDb(dropDbSql.str());
    }

    PGconn* m_masterConnection;
    PGconn* m_testConnection;

};

BOOST_FIXTURE_TEST_SUITE(PgpointcloudWriterTest, PgpointcloudWriterTestFixture)


BOOST_AUTO_TEST_CASE(testWrite)
{
    StageFactory f;
    StageFactory::WriterCreator* wc = f.getWriterCreator("writers.pgpointcloud");
    if (wc)
    {
        BOOST_CHECK(wc);
        const std::string file(Support::datapath("las/1.2-with-color.las"));

        const pdal::Option opt_filename("filename", file);
<<<<<<< HEAD
        LasReader reader;
        pdal::Options options;
        options.add(opt_filename);
        reader.setOptions(options);

        std::unique_ptr<Writer> writer(wc());
        writer->setOptions(getWriterOptions());
        writer->setInput(&reader);

        PointContext ctx;
        writer->prepare(ctx);

        PointBufferSet written = writer->execute(ctx);

        point_count_t count(0);
        for (auto i = written.begin(); i != written.end(); ++i)
            count += (*i)->size();
        BOOST_CHECK_EQUAL(written.size(), 1);
        // BOOST_CHECK_EQUAL(count, 0);
        BOOST_CHECK_EQUAL(count, 1065);
=======

        StageFactory::ReaderCreator* rc = f.getReaderCreator("readers.las");
        if (rc)
        {
            BOOST_CHECK(rc);

            Stage* reader = rc();
            pdal::Options options;
            options.add(opt_filename);
            reader->setOptions(options);
            std::unique_ptr<Writer> writer(wc());
            writer->setOptions(getWriterOptions());
            writer->setInput(reader);

            PointContext ctx;
            writer->prepare(ctx);

            PointBufferSet written = writer->execute(ctx);

            point_count_t count(0);
            for(auto i = written.begin(); i != written.end(); ++i)
            {
                count += (*i)->size();
            }
            BOOST_CHECK_EQUAL(written.size(), 1);
            // BOOST_CHECK_EQUAL(count, 0);
            BOOST_CHECK_EQUAL(count, 1065);
        }
>>>>>>> 6906424a
    }
}


BOOST_AUTO_TEST_CASE(testNoPointcloudExtension)
{
    StageFactory f;
    StageFactory::WriterCreator* wc = f.getWriterCreator("writers.pgpointcloud");
    if (wc)
    {
        BOOST_CHECK(wc);

        executeOnTestDb("DROP EXTENSION pointcloud");

        const std::string file(Support::datapath("las/1.2-with-color.las"));

        const pdal::Option opt_filename("filename", file);

        StageFactory::ReaderCreator* rc = f.getReaderCreator("readers.las");
        if (rc)
        {
            BOOST_CHECK(rc);

            Stage* reader = rc();
            pdal::Options options;
            options.add(opt_filename);
            reader->setOptions(options);
            std::unique_ptr<Writer> writer(wc());
            writer->setOptions(getWriterOptions());
            writer->setInput(reader);

            PointContext ctx;
            writer->prepare(ctx);

            BOOST_CHECK_THROW(writer->execute(ctx), pdal::pdal_error);
        }
    }
}


BOOST_AUTO_TEST_SUITE_END()<|MERGE_RESOLUTION|>--- conflicted
+++ resolved
@@ -41,19 +41,17 @@
 #include "Pgtest-Support.hpp"
 #include "../io/PgCommon.hpp"
 
-
 using namespace pdal;
 
 Options getWriterOptions()
 {
     Options options;
 
-    options.add(pdal::Option("connection", drivers::pgpointcloud::testDbTempConn));
+    options.add(pdal::Option("connection",
+        drivers::pgpointcloud::testDbTempConn));
     options.add(Option("table", "pdal_test_table"));
     options.add(Option("srid", "4326"));
     options.add(Option("capacity", "10000"));
-    // options.add(Option("debug", true));
-    // options.add(Option("verbose", 7));
 
     return options;
 }
@@ -136,102 +134,76 @@
 BOOST_AUTO_TEST_CASE(testWrite)
 {
     StageFactory f;
-    StageFactory::WriterCreator* wc = f.getWriterCreator("writers.pgpointcloud");
+    StageFactory::WriterCreator* wc =
+        f.getWriterCreator("writers.pgpointcloud");
     if (wc)
     {
         BOOST_CHECK(wc);
         const std::string file(Support::datapath("las/1.2-with-color.las"));
 
         const pdal::Option opt_filename("filename", file);
-<<<<<<< HEAD
-        LasReader reader;
+
+        StageFactory::ReaderCreator* rc = f.getReaderCreator("readers.las");
+        if (!rc)
+            return;
+        BOOST_CHECK(rc);
+
+        Stage* reader = rc();
+        Options options;
+        options.add(opt_filename);
+        reader->setOptions(options);
+        std::unique_ptr<Writer> writer(wc());
+        writer->setOptions(getWriterOptions());
+        writer->setInput(reader);
+
+        PointContext ctx;
+        writer->prepare(ctx);
+
+        PointBufferSet written = writer->execute(ctx);
+
+        point_count_t count(0);
+        for(auto i = written.begin(); i != written.end(); ++i)
+            count += (*i)->size();
+        BOOST_CHECK_EQUAL(written.size(), 1);
+        BOOST_CHECK_EQUAL(count, 1065);
+    }
+}
+
+
+BOOST_AUTO_TEST_CASE(testNoPointcloudExtension)
+{
+    StageFactory f;
+    StageFactory::WriterCreator* wc =
+        f.getWriterCreator("writers.pgpointcloud");
+    if (wc)
+    {
+        BOOST_CHECK(wc);
+
+        executeOnTestDb("DROP EXTENSION pointcloud");
+
+        const std::string file(Support::datapath("las/1.2-with-color.las"));
+
+        const pdal::Option opt_filename("filename", file);
+
+        StageFactory::ReaderCreator* rc = f.getReaderCreator("readers.las");
+        if (!rc)
+            return;
+        BOOST_CHECK(rc);
+
+        Stage* reader = rc();
         pdal::Options options;
         options.add(opt_filename);
-        reader.setOptions(options);
-
+        reader->setOptions(options);
         std::unique_ptr<Writer> writer(wc());
         writer->setOptions(getWriterOptions());
-        writer->setInput(&reader);
+        writer->setInput(reader);
 
         PointContext ctx;
         writer->prepare(ctx);
 
-        PointBufferSet written = writer->execute(ctx);
-
-        point_count_t count(0);
-        for (auto i = written.begin(); i != written.end(); ++i)
-            count += (*i)->size();
-        BOOST_CHECK_EQUAL(written.size(), 1);
-        // BOOST_CHECK_EQUAL(count, 0);
-        BOOST_CHECK_EQUAL(count, 1065);
-=======
-
-        StageFactory::ReaderCreator* rc = f.getReaderCreator("readers.las");
-        if (rc)
-        {
-            BOOST_CHECK(rc);
-
-            Stage* reader = rc();
-            pdal::Options options;
-            options.add(opt_filename);
-            reader->setOptions(options);
-            std::unique_ptr<Writer> writer(wc());
-            writer->setOptions(getWriterOptions());
-            writer->setInput(reader);
-
-            PointContext ctx;
-            writer->prepare(ctx);
-
-            PointBufferSet written = writer->execute(ctx);
-
-            point_count_t count(0);
-            for(auto i = written.begin(); i != written.end(); ++i)
-            {
-                count += (*i)->size();
-            }
-            BOOST_CHECK_EQUAL(written.size(), 1);
-            // BOOST_CHECK_EQUAL(count, 0);
-            BOOST_CHECK_EQUAL(count, 1065);
-        }
->>>>>>> 6906424a
+        BOOST_CHECK_THROW(writer->execute(ctx), pdal::pdal_error);
     }
 }
 
 
-BOOST_AUTO_TEST_CASE(testNoPointcloudExtension)
-{
-    StageFactory f;
-    StageFactory::WriterCreator* wc = f.getWriterCreator("writers.pgpointcloud");
-    if (wc)
-    {
-        BOOST_CHECK(wc);
-
-        executeOnTestDb("DROP EXTENSION pointcloud");
-
-        const std::string file(Support::datapath("las/1.2-with-color.las"));
-
-        const pdal::Option opt_filename("filename", file);
-
-        StageFactory::ReaderCreator* rc = f.getReaderCreator("readers.las");
-        if (rc)
-        {
-            BOOST_CHECK(rc);
-
-            Stage* reader = rc();
-            pdal::Options options;
-            options.add(opt_filename);
-            reader->setOptions(options);
-            std::unique_ptr<Writer> writer(wc());
-            writer->setOptions(getWriterOptions());
-            writer->setInput(reader);
-
-            PointContext ctx;
-            writer->prepare(ctx);
-
-            BOOST_CHECK_THROW(writer->execute(ctx), pdal::pdal_error);
-        }
-    }
-}
-
-
 BOOST_AUTO_TEST_SUITE_END()